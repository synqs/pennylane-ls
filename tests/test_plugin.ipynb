{
 "cells": [
  {
   "cell_type": "code",
   "execution_count": 1,
   "metadata": {},
   "outputs": [],
   "source": [
    "import pennylane as qml\n",
    "import numpy as np\n",
    "import sys\n",
    "sys.path.append(\"../\")"
   ]
  },
  {
   "cell_type": "code",
   "execution_count": 2,
   "metadata": {},
   "outputs": [],
   "source": [
    "from pennylane_ls import *"
   ]
  },
  {
   "cell_type": "code",
   "execution_count": 3,
   "metadata": {},
   "outputs": [],
   "source": [
<<<<<<< HEAD
    "testDevice = SoPaExperiment(remote_runmanager=True,dummy_output=True)"
=======
    "testDevice = NaLiExperiment(remote_runmanager=True,dummy_output=True)"
>>>>>>> cede4e31
   ]
  },
  {
   "cell_type": "code",
   "execution_count": 4,
   "metadata": {},
   "outputs": [
    {
     "data": {
      "text/plain": [
       "{'H_mb', 'X'}"
      ]
     },
     "execution_count": 4,
     "metadata": {},
     "output_type": "execute_result"
    }
   ],
   "source": [
    "testDevice.operations"
   ]
  },
  {
   "cell_type": "code",
   "execution_count": 5,
   "metadata": {},
   "outputs": [],
   "source": [
    "@qml.qnode(testDevice)\n",
    "def quantum_circuit():\n",
<<<<<<< HEAD
    "    LoadMOT(1e-5,wires=0)  # enter the correct parameters\n",
    "    Id(1,wires=0)\n",
=======
    "    X(1e-5,wires=0)  \n",
    "    H_mb(1,wires=0)\n",
>>>>>>> cede4e31
    "    return qml.expval(NumberOperator(0))"
   ]
  },
  {
   "cell_type": "code",
   "execution_count": 6,
   "metadata": {},
   "outputs": [
    {
     "data": {
      "text/plain": [
       "1.0"
      ]
     },
     "execution_count": 6,
     "metadata": {},
     "output_type": "execute_result"
    }
   ],
   "source": [
    "quantum_circuit()"
   ]
  }
 ],
 "metadata": {
  "kernelspec": {
   "display_name": "Python 3",
   "language": "python",
   "name": "python3"
  },
  "language_info": {
   "codemirror_mode": {
    "name": "ipython",
    "version": 3
   },
   "file_extension": ".py",
   "mimetype": "text/x-python",
   "name": "python",
   "nbconvert_exporter": "python",
   "pygments_lexer": "ipython3",
   "version": "3.7.5"
  }
 },
 "nbformat": 4,
 "nbformat_minor": 4
}<|MERGE_RESOLUTION|>--- conflicted
+++ resolved
@@ -27,11 +27,7 @@
    "metadata": {},
    "outputs": [],
    "source": [
-<<<<<<< HEAD
-    "testDevice = SoPaExperiment(remote_runmanager=True,dummy_output=True)"
-=======
     "testDevice = NaLiExperiment(remote_runmanager=True,dummy_output=True)"
->>>>>>> cede4e31
    ]
   },
   {
@@ -62,13 +58,8 @@
    "source": [
     "@qml.qnode(testDevice)\n",
     "def quantum_circuit():\n",
-<<<<<<< HEAD
-    "    LoadMOT(1e-5,wires=0)  # enter the correct parameters\n",
-    "    Id(1,wires=0)\n",
-=======
     "    X(1e-5,wires=0)  \n",
     "    H_mb(1,wires=0)\n",
->>>>>>> cede4e31
     "    return qml.expval(NumberOperator(0))"
    ]
   },
